--- conflicted
+++ resolved
@@ -126,14 +126,10 @@
 
     final override val selectTagsExpression: TagExpression
         get() = localSelectTagsExpression.and(globalSelectTagsExpression)
-<<<<<<< HEAD
 
 
     final override val test =
         DefaultHelmReleaseTestOptions(objects)
-}
-=======
->>>>>>> db7b617a
 
 
     override fun getExtensions(): ExtensionContainer {
