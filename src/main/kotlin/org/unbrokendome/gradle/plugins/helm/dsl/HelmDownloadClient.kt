package org.unbrokendome.gradle.plugins.helm.dsl

import org.gradle.api.Project
import org.gradle.api.file.DirectoryProperty
import org.gradle.api.file.RegularFile
import org.gradle.api.provider.Property
import org.gradle.api.provider.Provider
import org.gradle.api.tasks.TaskProvider
import org.gradle.util.GradleVersion
import org.unbrokendome.gradle.plugins.helm.command.HelmExtractClient
import org.unbrokendome.gradle.plugins.helm.util.GRADLE_VERSION_6_2
import org.unbrokendome.gradle.plugins.helm.util.booleanProviderFromProjectProperty
import org.unbrokendome.gradle.plugins.helm.util.property
import org.unbrokendome.gradle.plugins.helm.util.providerFromProjectProperty


/**
 * Configures downloading of the Helm client executable, as an alternative to specifying the path to a
 * local executable.
 */
interface HelmDownloadClient {

    companion object {

        @JvmStatic
        val HELM_EXTRACT_CLIENT_TASK_NAME = "helmExtractClient"

        /**
         * Default version of the Helm client executable. This is the latest version available at the time
         * the plugin is released.
         */
        @JvmStatic
        val DEFAULT_HELM_CLIENT_VERSION = "3.2.0"


        internal const val DEFAULT_HELM_CLIENT_GROUP = "sh.helm"
        internal const val REPOSITORY_NAME = "_helmClientReleases"
    }

    /**
     * Whether to download the Helm client. Defaults to `false`.
     *
     * Can be configured using the `helm.client.download.enabled` project property.
     */
    val enabled: Property<Boolean>

    /**
     * The version of the client to be downloaded.
     *
     * Defaults to the latest version available at the time of the plugin release (currently `3.2.0`).
     *
     * @see DEFAULT_HELM_CLIENT_VERSION
     */
    val version: Property<String>

    /**
     * The local directory where downloaded Helm client artifacts will be extracted.
     *
     * Defaults to `.gradle/helm/client` in the _root project_ directory, and can also be configured using the
     * `helm.client.download.destinationDir` project property.
     */
    val destinationDir: DirectoryProperty
}


internal interface HelmDownloadClientInternal : HelmDownloadClient {

    /**
     * Path of the extracted executable file.
     */
    val executable: Provider<RegularFile>
}


internal class DefaultHelmDownloadClient
constructor(
    private val project: Project
) : HelmDownloadClient, HelmDownloadClientInternal {

    override val enabled: Property<Boolean> =
        project.objects.property<Boolean>()
            .convention(
                project.booleanProviderFromProjectProperty("helm.client.download.enabled", false)
            )


    override val version: Property<String> =
        project.objects.property<String>()
            .convention(
<<<<<<< HEAD
                project.providerFromProjectProperty("helm.client.download.version", HelmDownloadClient.DEFAULT_HELM_CLIENT_VERSION)
=======
                project.providerFromProjectProperty(
                    "helm.client.download.version", HelmDownloadClient.DEFAULT_HELM_CLIENT_VERSION
                )
>>>>>>> e0e4a13f
            )


    override val destinationDir: DirectoryProperty =
        project.objects.directoryProperty()
            .convention(
                project.rootProject.layout.projectDirectory.dir(".gradle/helm/client")
            )


    private val extractClientTask: TaskProvider<HelmExtractClient> =
        project.tasks.register(
            HelmDownloadClient.HELM_EXTRACT_CLIENT_TASK_NAME,
            HelmExtractClient::class.java
        ) { task ->
            task.onlyIf { enabled.get() }
            task.version.set(version)
            task.baseDestinationDir.set(destinationDir)
        }


    override val executable: Provider<RegularFile>
        // Need to use flatMap here because map isn't allowed to return null
        get() = enabled.flatMap { enabled ->
            if (enabled) {
                extractClientTask.flatMap { it.executable }
            } else {
                project.provider { null }
            }
        }

    /**
     * A pseudo "group" coordinate for the Helm client artifacts; it is not used in the actual artifact URL
     * but to make sure that Helm artifacts are only downloaded from the one repository declared here
     * and don't interfere with any other repositories declared in the project.
     */
    private val helmGroup: Provider<String> =
        project.providerFromProjectProperty(
            "helm.client.download.group", defaultValue = HelmDownloadClient.DEFAULT_HELM_CLIENT_GROUP
        )


    init {
        project.createHelmClientRepository()
    }


    private fun Project.createHelmClientRepository() {

        if (repositories.findByName(HelmDownloadClient.REPOSITORY_NAME) != null) {
            return
        }

        val helmGroup = helmGroup.get()

        val repository = repositories.ivy { repo ->
            repo.name = HelmDownloadClient.REPOSITORY_NAME
            repo.url = uri(findProperty("helm.client.download.baseUrl") ?: "https://get.helm.sh")
            repo.patternLayout { layout ->
                layout.artifact("[module]-v[revision]-[classifier].[ext]")
            }
            repo.metadataSources { sources ->
                sources.artifact()
            }
        }

        if (GradleVersion.current() >= GRADLE_VERSION_6_2) {
            repositories.exclusiveContent {
                it.filter { filter -> filter.includeGroup(helmGroup) }
                it.forRepositories(repository)
            }

        } else {
            // Before Gradle 6.2, we don't have exclusiveContent, so we need to
            // (a) specify that our repository hosts the Helm client artifacts, and
            // (b) specify that all other repositories don't have them
            repository.content { content ->
                content.includeGroup(helmGroup)
            }
            repositories.all { otherRepo ->
                if (otherRepo != repository) {
                    otherRepo.content { content ->
                        content.excludeGroup(helmGroup)
                    }
                }
            }
        }
    }
}<|MERGE_RESOLUTION|>--- conflicted
+++ resolved
@@ -87,13 +87,9 @@
     override val version: Property<String> =
         project.objects.property<String>()
             .convention(
-<<<<<<< HEAD
-                project.providerFromProjectProperty("helm.client.download.version", HelmDownloadClient.DEFAULT_HELM_CLIENT_VERSION)
-=======
                 project.providerFromProjectProperty(
                     "helm.client.download.version", HelmDownloadClient.DEFAULT_HELM_CLIENT_VERSION
                 )
->>>>>>> e0e4a13f
             )
 
 
